--- conflicted
+++ resolved
@@ -1,24 +1,17 @@
 use crate::error::{Error, Result};
-<<<<<<< HEAD
-=======
 use const_random::const_random  ;
 const XXHASH_SEED: u64 = const_random!(u64);
 use twox_hash::XxHash64;
->>>>>>> 48ed9959
 use md5::Md5;
 use sha1::Sha1;
 use sha2::{Digest, Sha256, Sha512};
 use std::{
     fs::File,
     io::{BufReader, Read},
-<<<<<<< HEAD
-};
-=======
     hash::Hasher,
 };
 
 
->>>>>>> 48ed9959
 
 byond_fn! { hash_string(algorithm, string) {
     string_hash(algorithm, string).ok()
@@ -50,14 +43,11 @@
             hasher.update(bytes.as_ref());
             Ok(hex::encode(hasher.finalize()))
         }
-<<<<<<< HEAD
-=======
         "xxh64" => {
             let mut hasher = XxHash64::with_seed(XXHASH_SEED);
             hasher.write(bytes.as_ref());
             Ok(format!("{:x}",hasher.finish()))
         }
->>>>>>> 48ed9959
         _ => Err(Error::InvalidAlgorithm),
     }
 }
