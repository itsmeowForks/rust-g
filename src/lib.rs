#[macro_use]
mod byond;
#[allow(dead_code)]
mod error;

#[cfg(feature = "jobs")]
mod jobs;

#[cfg(feature = "dmi")]
pub mod dmi;
#[cfg(feature = "file")]
pub mod file;
#[cfg(feature = "git")]
pub mod git;
#[cfg(feature = "hash")]
pub mod hash;
#[cfg(feature = "http")]
pub mod http;
#[cfg(feature = "json")]
pub mod json;
#[cfg(feature = "log")]
pub mod log;
#[cfg(feature = "noise")]
pub mod noise_gen;
#[cfg(feature = "sql")]
pub mod sql;
#[cfg(feature = "url")]
pub mod url;
#[cfg(feature = "unzip")]
pub mod unzip;
<<<<<<< HEAD
=======
#[cfg(feature = "cellularnoise")]
pub mod cellularnoise;
>>>>>>> 48ed9959

#[cfg(not(target_pointer_width = "32"))]
compile_error!("rust-g must be compiled for a 32-bit target");<|MERGE_RESOLUTION|>--- conflicted
+++ resolved
@@ -28,11 +28,8 @@
 pub mod url;
 #[cfg(feature = "unzip")]
 pub mod unzip;
-<<<<<<< HEAD
-=======
 #[cfg(feature = "cellularnoise")]
 pub mod cellularnoise;
->>>>>>> 48ed9959
 
 #[cfg(not(target_pointer_width = "32"))]
 compile_error!("rust-g must be compiled for a 32-bit target");