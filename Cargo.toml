--- conflicted
+++ resolved
@@ -52,29 +52,18 @@
 serde_json = { version = "1.0", optional = true }
 lazy_static = { version = "1.4", optional = true }
 once_cell = { version = "1.19", optional = true }
-<<<<<<< HEAD
-mysql = { version = "24.0", default_features = false, optional = true }
+mysql = { git = "https://github.com/ZeWaka/rust-mysql-simple.git", tag = "v25.0.0", default_features = false, optional = true }
 dashmap = { version = "5.5", optional = true, features = ["rayon", "serde"] }
-=======
-mysql = { git = "https://github.com/ZeWaka/rust-mysql-simple.git", tag = "v25.0.0", default_features = false, optional = true }
-dashmap = { version = "5.5", optional = true }
->>>>>>> b65cd06e
 zip = { version = "0.6", optional = true }
 rand = { version = "0.8", optional = true }
 toml-dep = { version = "0.8.12", package = "toml", optional = true }
 aho-corasick = { version = "1.1", optional = true }
 rayon = { version = "1.10", optional = true }
 dbpnoise = { version = "0.1.2", optional = true }
-<<<<<<< HEAD
-pathfinding = { version = "4.4", optional = true }
-num-integer = { version = "0.1.45", optional = true }
-dmi = { version = "0.3.4", optional = true }
-tracy_full = { version = "1.6.1", optional = true }
-=======
 pathfinding = { version = "4.9", optional = true }
 num-integer = { version = "0.1.46", optional = true }
 dmi = { version = "0.3.4", optional = true }
->>>>>>> b65cd06e
+tracy_full = { version = "1.7.1", optional = true }
 
 [features]
 default = [
