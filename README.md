# rust-g

rust-g (pronounced rusty-g) is a library which offloads certain expensive or
difficult tasks from BYOND.

This library is currently used in the [beestation] codebase, and is required for
it to run. A pre-compiled DLL version can be found in the repo root, but you
can build your own from this repo at your preference. Builds can also be found
on the [releases page].

[releases page]: https://github.com/beestation/rust-g/releases

## Dependencies

The [Rust] compiler:

1. Install the Rust compiler's dependencies (primarily the system linker):

   * Ubuntu: `sudo apt-get install gcc-multilib`
   * Windows (MSVC): [Build Tools for Visual Studio 2017][msvc]
   * Windows (GNU): No action required

1. Use [the Rust installer](https://rustup.rs/), or another Rust installation method,
   or run the following:

    ```sh
    curl https://sh.rustup.rs -sSfo rustup-init.sh
    chmod +x rustup-init.sh
    ./rustup-init.sh
    ```

1. Set the default compiler to **32-bit**:

    ```sh
    # Clone the `rust-g` repository to a directory of your choice
    git clone https://github.com/tgstation/rust-g.git
    # in the `rust-g` directory...
    cd rust-g
    # Linux
    rustup target add i686-unknown-linux-gnu
    # Windows
    rustup target add i686-pc-windows-msvc
    ```

System libraries:

* Ubuntu and Debian users run:

    ```sh
    sudo dpkg --add-architecture i386
    sudo apt-get update
    sudo apt-get install zlib1g-dev:i386 libssl-dev:i386 pkg-config:i386
    ```

* Other Linux distributions install the appropriate **32-bit development** and **32-bit runtime** packages.

## Compiling

The [Cargo] tool handles compilation, as well as automatically downloading and
compiling all Rust dependencies. The default configuration is suitable for
<<<<<<< HEAD
use with the [tgstation] codebase, but not [beestation]. To compile in release mode:
=======
use with the [/tg/station] codebase. To compile in release mode (recommended for
speed):
>>>>>>> 48ed9959

Linux:
```sh
<<<<<<< HEAD
# Linux
cargo build --release --target=i686-unknown-linux-gnu
# Windows
cargo build --release --target=i686-pc-windows-msvc
=======
export PKG_CONFIG_ALLOW_CROSS=1
cargo build --release --target i686-unknown-linux-gnu
# output: target/i686-unknown-linux-gnu/release/librust_g.so
>>>>>>> 48ed9959
```

Windows:

```sh
<<<<<<< HEAD
export PKG_CONFIG_ALLOW_CROSS=1
# Linux
cargo build --release --target=i686-unknown-linux-gnu --features dmi,file,log,url,http,noise,json
# Windows
cargo build --release --target=i686-pc-windows-msvc --features dmi,file,log,url,http,noise,json
=======
cargo build --release --target i686-pc-windows-msvc
# output: target/i686-pc-windows-msvc/release/rust_g.dll
>>>>>>> 48ed9959
```

To get additional features, pass a list to `--features`, for example `--features hash,url`. To get all features, pass `--all-features`. To disable the default features, pass `--no-default-features`.

The default features are:
* cellularnoise: Function to generate cellular automata-based noise.
* dmi: DMI manipulations which are impossible from within BYOND.
  Used by the asset cache subsystem to improve load times.
* file: Faster replacements for `file2text` and `text2file`, as well as reading or checking if files exist.
* git: Functions for robustly checking the current git revision.
* http: Asynchronous HTTP(s) client supporting most standard methods.
* json: Function to check JSON validity.
* log: Faster log output.
* sql: Asynchronous MySQL/MariaDB client library.
* noise: 2d Perlin noise.
<<<<<<< HEAD
* json: Function to check JSON validity.

Additional features are:
* url: Faster replacements for `url_encode` and `url_decode`.
* file: Faster replacements for `file2text` and `text2file`, as well as reading or checking if files exist.
=======

Additional features are:
>>>>>>> 48ed9959
* hash: Faster replacement for `md5`, support for SHA-1, SHA-256, and SHA-512. Requires OpenSSL on Linux.
* url: Faster replacements for `url_encode` and `url_decode`.
* unzip: Function to download a .zip from a URL and unzip it to a directory.

## Installing

The rust-g binary (`rust_g.dll` or `librust_g.so`) should be placed in the root
of your repository next to your `.dmb`. There are alternative installation
locations, but this one is best supported.

Compiling will also create the file `target/rust_g.dm` which contains the DM API
of the enabled modules. To use rust-g, copy-paste this file into your project.

`rust_g.dm` can be configured by creating a `rust_g.config.dm`. See the comments
at the top of `rust_g.dm` for details.

## Troubleshooting

You must build a 32-bit version of the library for it to be compatible with
BYOND. Attempting to build a 64-bit version will fail with an explanatory error.

### Linux

On Linux systems `ldd` can be used to check that the relevant runtime libraries
are installed, without which BYOND will fail to load rust-g. The following is
sample output, but the most important thing is that nothing is listed as
"missing".

```sh
$ ldd librust_g.so  # Linux
    linux-gate.so.1 (0xf7f45000)
    libssl.so.1.1 => /usr/lib/i386-linux-gnu/libssl.so.1.1 (0xf6c79000)
    libcrypto.so.1.1 => /usr/lib/i386-linux-gnu/libcrypto.so.1.1 (0xf69cd000)
    libdl.so.2 => /lib/i386-linux-gnu/libdl.so.2 (0xf69c8000)
    librt.so.1 => /lib/i386-linux-gnu/librt.so.1 (0xf69be000)
    libpthread.so.0 => /lib/i386-linux-gnu/libpthread.so.0 (0xf699f000)
    libgcc_s.so.1 => /lib/i386-linux-gnu/libgcc_s.so.1 (0xf6981000)
    libc.so.6 => /lib/i386-linux-gnu/libc.so.6 (0xf67a5000)
    /lib/ld-linux.so.2 (0xf7f47000)
    libm.so.6 => /lib/i386-linux-gnu/libm.so.6 (0xf66a3000)
```

If BYOND cannot find the shared library, ensure that the directory containing
it is included in the `LD_LIBRARY_PATH` environment variable, or tweak the search
logic in `rust_g.dm`:

```sh
$ export LD_LIBRARY_PATH=/path/to/tgstation
```

To examine what locations BYOND is searching for the shared library, use
`strace`:

```sh
$ strace DreamDaemon tgstation.dmb 45000 -trusted -logself 2>&1 | grep 'rust_g'
# Early in output, the file will be listed when BYOND examines every file it can see:
open("rust_g", O_RDONLY|O_NONBLOCK|O_LARGEFILE|O_DIRECTORY|O_CLOEXEC) = -1 ENOTDIR (Not a directory)
# BYOND will then search some common directories...
stat64("/home/game/.byond/bin/rust_g", 0xffef1110) = -1 ENOENT (No such file or directory)
stat64("/home/game/.byond/bin/rust_g", 0xffef1190) = -1 ENOENT (No such file or directory)
# Then anywhere in LD_LIBRARY_PATH...
open("/home/game/work/ss13/byond/bin/rust_g", O_RDONLY|O_CLOEXEC) = -1 ENOENT (No such file or directory)
# Then in several interesting places where ld-linux looks...
open("tls/i686/sse2/cmov/rust_g", O_RDONLY|O_CLOEXEC) = -1 ENOENT (No such file or directory)
    ... snip ...
open("cmov/rust_g", O_RDONLY|O_CLOEXEC) = -1 ENOENT (No such file or directory)
# Until finding the library fails or succeeds (a value other than -1 indicates success):
open("rust_g", O_RDONLY|O_CLOEXEC)      = 4
# After that it goes back to the scanning from startup.
open("rust_g", O_RDONLY|O_NONBLOCK|O_LARGEFILE|O_DIRECTORY|O_CLOEXEC) = -1 ENOTDIR (Not a directory)
```

If you're still having problems, ask in the [Coderbus Discord]'s
`#tooling-questions` channel.

<<<<<<< HEAD
[tgstation]: https://github.com/tgstation/tgstation
[ beestation ]: https://github.com/beestation/beestation-hornet
=======
You can also try [tgstation]'s IRC, `#coderbus` on Rizon, but it is usually
quiet.

[/tg/station]: https://github.com/tgstation/tgstation
>>>>>>> 48ed9959
[Rust]: https://rust-lang.org
[Cargo]: https://doc.rust-lang.org/cargo/
[rustup]: https://rustup.rs/
[msvc]: https://visualstudio.microsoft.com/thank-you-downloading-visual-studio/?sku=BuildTools&rel=15
[Coderbus Discord]: https://discord.gg/Vh8TJp9

## License

This project is licensed under the [MIT license](https://en.wikipedia.org/wiki/MIT_License).

See [LICENSE](./LICENSE) for more details.<|MERGE_RESOLUTION|>--- conflicted
+++ resolved
@@ -58,40 +58,20 @@
 
 The [Cargo] tool handles compilation, as well as automatically downloading and
 compiling all Rust dependencies. The default configuration is suitable for
-<<<<<<< HEAD
 use with the [tgstation] codebase, but not [beestation]. To compile in release mode:
-=======
-use with the [/tg/station] codebase. To compile in release mode (recommended for
-speed):
->>>>>>> 48ed9959
 
 Linux:
 ```sh
-<<<<<<< HEAD
-# Linux
-cargo build --release --target=i686-unknown-linux-gnu
-# Windows
-cargo build --release --target=i686-pc-windows-msvc
-=======
 export PKG_CONFIG_ALLOW_CROSS=1
 cargo build --release --target i686-unknown-linux-gnu
 # output: target/i686-unknown-linux-gnu/release/librust_g.so
->>>>>>> 48ed9959
 ```
 
 Windows:
 
 ```sh
-<<<<<<< HEAD
-export PKG_CONFIG_ALLOW_CROSS=1
-# Linux
-cargo build --release --target=i686-unknown-linux-gnu --features dmi,file,log,url,http,noise,json
-# Windows
-cargo build --release --target=i686-pc-windows-msvc --features dmi,file,log,url,http,noise,json
-=======
 cargo build --release --target i686-pc-windows-msvc
 # output: target/i686-pc-windows-msvc/release/rust_g.dll
->>>>>>> 48ed9959
 ```
 
 To get additional features, pass a list to `--features`, for example `--features hash,url`. To get all features, pass `--all-features`. To disable the default features, pass `--no-default-features`.
@@ -107,16 +87,8 @@
 * log: Faster log output.
 * sql: Asynchronous MySQL/MariaDB client library.
 * noise: 2d Perlin noise.
-<<<<<<< HEAD
-* json: Function to check JSON validity.
 
 Additional features are:
-* url: Faster replacements for `url_encode` and `url_decode`.
-* file: Faster replacements for `file2text` and `text2file`, as well as reading or checking if files exist.
-=======
-
-Additional features are:
->>>>>>> 48ed9959
 * hash: Faster replacement for `md5`, support for SHA-1, SHA-256, and SHA-512. Requires OpenSSL on Linux.
 * url: Faster replacements for `url_encode` and `url_decode`.
 * unzip: Function to download a .zip from a URL and unzip it to a directory.
@@ -192,15 +164,8 @@
 If you're still having problems, ask in the [Coderbus Discord]'s
 `#tooling-questions` channel.
 
-<<<<<<< HEAD
 [tgstation]: https://github.com/tgstation/tgstation
-[ beestation ]: https://github.com/beestation/beestation-hornet
-=======
-You can also try [tgstation]'s IRC, `#coderbus` on Rizon, but it is usually
-quiet.
-
-[/tg/station]: https://github.com/tgstation/tgstation
->>>>>>> 48ed9959
+[beestation]: https://github.com/beestation/beestation-hornet
 [Rust]: https://rust-lang.org
 [Cargo]: https://doc.rust-lang.org/cargo/
 [rustup]: https://rustup.rs/
